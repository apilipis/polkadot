--- conflicted
+++ resolved
@@ -281,15 +281,9 @@
 	use super::*;
 	use rustc_hex::FromHex;
 	use primitives::{blake2_256, twox_128};
-<<<<<<< HEAD
 	use runtime_std;
 	use codec::KeyedVec;
 	use native_runtime::support::{one, two, StaticHexInto, TestExternalities};
-=======
-	use runtime_std::{self, TestExternalities};
-	use native_runtime::support::{one, two, StaticHexInto};
-	use native_runtime::codec::KeyedVec;
->>>>>>> 68674f19
 	use native_runtime::runtime::staking::balance;
 
 	#[test]
